language: cpp
env:
  global:
    secure: FoPCwIlEKUUIwpSMGomm+Dfsv/Cp7ITqFVq5u++AAWp6WniX22NkkoPhCnbq3YxXrt0RQhK0P+pe6iJeQNgtm4seYWZO/pWj+frkW52kRWiEgMgKoAWx28vHVvcuqVr5lHAiezMoyrrKrmAJEznO0mTryDc1Ez3fzjSoIoY5r653TZEJNOJ5wU07oTVgGtTkKY9gsHM1s9fNu2ikmKrLQoe8VPJZpkSQPJp5YipghijYQUbeRyHnNMkxWZk34YCRTo2XIRiFBUKfC2efGLPvzGYjwAFYDHQUEKV4lVyg9S6e1BqoFH74vfgF2Vs6DADmWqImwC3RtrADh6wRpxSkADnCv+t3wc3mhuvYX74IDx6H0BFqYvWJwrkmXmnEQonBc/0db/mSiKfz6jp9i7vJl1XEtaYZ3Teic732ziOqUIbm4HjHCBDSqlC4mIlSDJnGAFvVjfZL1W1hbkUPaG1KpmEZ5hiE7mu2kf3DkFjiBdwBSTs5wlgmqmzHvvtAg1P6TdkR2uyIUCCkX4628sWzhfIfTV9XrophJw7jS+PD8dy5tdJclZvIXlw6JbiDPRpF7Vm6orDk/cY5sQ6Sv4+CZd0ml3AaSblR8JkXLCUu21/c2jxJwewYD7MFGNLcLueAK7pycZ9o3YII2zHlfuPRNAWEjS2AjgjCnk52+xhIDW4=
matrix:
  include:
<<<<<<< HEAD
    - os: linux
      addons:
        apt:
          packages:
          - gfortran
    - os: osx
      osx_image: xcode10
      env: OSX=10.13
      compiler: clang
    - os: osx
      osx_image: xcode9.2
      env: OSX=10.12
      compiler: clang
    - os: osx
      osx_image: xcode8
      env: OSX=10.11
      compiler: clang
=======
  - os: linux
    addons:
      apt:
        packages:
        - gfortran
  - os: osx
    osx_image: xcode10
    env: OSX=10.13
    compiler: clang
  - os: osx
    osx_image: xcode9.2
    env: OSX=10.12
    compiler: clang
  - os: osx
    osx_image: xcode8
    env: OSX=10.11
    compiler: clang
>>>>>>> 515f1ecb
  allow_failures:
  - os: osx
before_script:
<<<<<<< HEAD
  - if [[ "$TRAVIS_OS_NAME" == "osx" ]]; then  export PLATFORM=osx$OSX-x86_64-clang`clang -dumpversion`; fi
  - if [[ "$TRAVIS_OS_NAME" == "osx" ]]; then brew update; brew install bash gcc; brew link --overwrite gcc; gfortran --version; fi
  - if [[ "$TRAVIS_OS_NAME" == "linux" ]]; then export PLATFORM=linux-x86_64-gcc`gcc -dumpversion`; fi
  - bash Cbc/get.dependencies.sh fetch > /dev/null

script:
  - bash Cbc/get.dependencies.sh build --verbosity=2 --test

=======
- if [[ "$TRAVIS_OS_NAME" == "osx" ]]; then  export PLATFORM=osx$OSX-x86_64-clang`clang
  -dumpversion`; fi
- if [[ "$TRAVIS_OS_NAME" == "osx" ]]; then brew update; brew install bash gcc; brew
  link --overwrite gcc; gfortran --version; fi
- if [[ "$TRAVIS_OS_NAME" == "linux" ]]; then export PLATFORM=linux-x86_64-gcc`gcc
  -dumpversion`; fi
- cd ..
- wget https://raw.githubusercontent.com/coin-or/coinbrew/master/coinbrew
- export PROJECT=`echo $TRAVIS_REPO_SLUG | cut -d "/" -f 2`
- bash ./coinbrew fetch $PROJECT --no-prompt --skip-update > /dev/null
script:
- bash ./coinbrew build $PROJECT --no-prompt --verbosity=2 --test
>>>>>>> 515f1ecb
after_script:
- if [ $TRAVIS_BRANCH = "master" ]; then export VERSION=master; else export VERSION=`echo
  $TRAVIS_BRANCH | cut -d "/" -f 2`; fi
- export TGZ_FILE=$PROJECT-$VERSION-$PLATFORM.tgz
- echo $TGZ_FILE
- cp $PROJECT/README.md $PROJECT/LICENSE $PROJECT/$PROJECT/AUTHORS build
- cd build
- tar -czvf $TGZ_FILE lib/* bin/* include/* share/* README.md LICENSE AUTHORS
- curl -T $TGZ_FILE -utkralphs:$BINTRAY_API -H "X-Bintray-Publish:1" -H "X-Bintray-Override:1"
  https://api.bintray.com/content/coin-or/download/$PROJECT/$VERSION/$TGZ_FILE<|MERGE_RESOLUTION|>--- conflicted
+++ resolved
@@ -4,25 +4,6 @@
     secure: FoPCwIlEKUUIwpSMGomm+Dfsv/Cp7ITqFVq5u++AAWp6WniX22NkkoPhCnbq3YxXrt0RQhK0P+pe6iJeQNgtm4seYWZO/pWj+frkW52kRWiEgMgKoAWx28vHVvcuqVr5lHAiezMoyrrKrmAJEznO0mTryDc1Ez3fzjSoIoY5r653TZEJNOJ5wU07oTVgGtTkKY9gsHM1s9fNu2ikmKrLQoe8VPJZpkSQPJp5YipghijYQUbeRyHnNMkxWZk34YCRTo2XIRiFBUKfC2efGLPvzGYjwAFYDHQUEKV4lVyg9S6e1BqoFH74vfgF2Vs6DADmWqImwC3RtrADh6wRpxSkADnCv+t3wc3mhuvYX74IDx6H0BFqYvWJwrkmXmnEQonBc/0db/mSiKfz6jp9i7vJl1XEtaYZ3Teic732ziOqUIbm4HjHCBDSqlC4mIlSDJnGAFvVjfZL1W1hbkUPaG1KpmEZ5hiE7mu2kf3DkFjiBdwBSTs5wlgmqmzHvvtAg1P6TdkR2uyIUCCkX4628sWzhfIfTV9XrophJw7jS+PD8dy5tdJclZvIXlw6JbiDPRpF7Vm6orDk/cY5sQ6Sv4+CZd0ml3AaSblR8JkXLCUu21/c2jxJwewYD7MFGNLcLueAK7pycZ9o3YII2zHlfuPRNAWEjS2AjgjCnk52+xhIDW4=
 matrix:
   include:
-<<<<<<< HEAD
-    - os: linux
-      addons:
-        apt:
-          packages:
-          - gfortran
-    - os: osx
-      osx_image: xcode10
-      env: OSX=10.13
-      compiler: clang
-    - os: osx
-      osx_image: xcode9.2
-      env: OSX=10.12
-      compiler: clang
-    - os: osx
-      osx_image: xcode8
-      env: OSX=10.11
-      compiler: clang
-=======
   - os: linux
     addons:
       apt:
@@ -40,20 +21,9 @@
     osx_image: xcode8
     env: OSX=10.11
     compiler: clang
->>>>>>> 515f1ecb
   allow_failures:
   - os: osx
 before_script:
-<<<<<<< HEAD
-  - if [[ "$TRAVIS_OS_NAME" == "osx" ]]; then  export PLATFORM=osx$OSX-x86_64-clang`clang -dumpversion`; fi
-  - if [[ "$TRAVIS_OS_NAME" == "osx" ]]; then brew update; brew install bash gcc; brew link --overwrite gcc; gfortran --version; fi
-  - if [[ "$TRAVIS_OS_NAME" == "linux" ]]; then export PLATFORM=linux-x86_64-gcc`gcc -dumpversion`; fi
-  - bash Cbc/get.dependencies.sh fetch > /dev/null
-
-script:
-  - bash Cbc/get.dependencies.sh build --verbosity=2 --test
-
-=======
 - if [[ "$TRAVIS_OS_NAME" == "osx" ]]; then  export PLATFORM=osx$OSX-x86_64-clang`clang
   -dumpversion`; fi
 - if [[ "$TRAVIS_OS_NAME" == "osx" ]]; then brew update; brew install bash gcc; brew
@@ -66,7 +36,6 @@
 - bash ./coinbrew fetch $PROJECT --no-prompt --skip-update > /dev/null
 script:
 - bash ./coinbrew build $PROJECT --no-prompt --verbosity=2 --test
->>>>>>> 515f1ecb
 after_script:
 - if [ $TRAVIS_BRANCH = "master" ]; then export VERSION=master; else export VERSION=`echo
   $TRAVIS_BRANCH | cut -d "/" -f 2`; fi
